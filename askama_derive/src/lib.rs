#![cfg_attr(not(feature = "i18n"), forbid(unsafe_code))]
#![deny(elided_lifetimes_in_paths)]
#![deny(unreachable_pub)]

use std::fmt;
use std::{borrow::Cow, collections::HashMap};

use proc_macro::TokenStream;
use proc_macro2::Span;

use parser::ParseError;

mod config;
use config::Config;
mod generator;
use generator::{Generator, MapChain};
mod heritage;
<<<<<<< HEAD
#[cfg(feature = "i18n")]
mod i18n;
=======
use heritage::{Context, Heritage};
>>>>>>> b8697ba2
mod input;
use input::{Print, TemplateArgs, TemplateInput};

#[proc_macro_derive(Template, attributes(template, locale))]
pub fn derive_template(input: TokenStream) -> TokenStream {
    let ast = syn::parse::<syn::DeriveInput>(input).unwrap();
    match build_template(&ast) {
        Ok(source) => source.parse().unwrap(),
        Err(e) => e.into_compile_error(),
    }
}

/// Takes a `syn::DeriveInput` and generates source code for it
///
/// Reads the metadata from the `template()` attribute to get the template
/// metadata, then fetches the source from the filesystem. The source is
/// parsed, and the parse tree is fed to the code generator. Will print
/// the parse tree and/or generated source according to the `print` key's
/// value as passed to the `template()` attribute.
pub(crate) fn build_template(ast: &syn::DeriveInput) -> Result<String, CompileError> {
    let template_args = TemplateArgs::new(ast)?;
    let toml = template_args.config()?;
    let config = Config::new(&toml, template_args.whitespace.as_deref())?;
    let input = TemplateInput::new(ast, &config, &template_args)?;

    let mut templates = HashMap::new();
    input.find_used_templates(&mut templates)?;

    let mut contexts = HashMap::new();
    for (path, parsed) in &templates {
        contexts.insert(
            path.as_path(),
            Context::new(input.config, path, parsed.nodes())?,
        );
    }

    let ctx = &contexts[input.path.as_path()];
    let heritage = if !ctx.blocks.is_empty() || ctx.extends.is_some() {
        Some(Heritage::new(ctx, &contexts))
    } else {
        None
    };

    if input.print == Print::Ast || input.print == Print::All {
        eprintln!("{:?}", templates[input.path.as_path()].nodes());
    }

    let code = Generator::new(&input, &contexts, heritage.as_ref(), MapChain::default())
        .build(&contexts[input.path.as_path()])?;
    if input.print == Print::Code || input.print == Print::All {
        eprintln!("{code}");
    }
    Ok(code)
}

#[proc_macro]
pub fn i18n_load(_input: TokenStream) -> TokenStream {
    #[cfg(feature = "i18n")]
    match i18n::load(_input) {
        Ok(ts) => ts,
        Err(err) => err.into_compile_error(),
    }

    #[cfg(not(feature = "i18n"))]
    CompileError::from(r#"Activate the "i18n" feature to use i18n_load!()."#).into_compile_error()
}

#[derive(Debug, Clone)]
struct CompileError {
    msg: Cow<'static, str>,
    span: Span,
}

impl CompileError {
    fn new<S: Into<Cow<'static, str>>>(s: S, span: Span) -> Self {
        Self {
            msg: s.into(),
            span,
        }
    }

    fn into_compile_error(self) -> TokenStream {
        syn::Error::new(self.span, self.msg)
            .to_compile_error()
            .into()
    }
}

impl std::error::Error for CompileError {}

impl fmt::Display for CompileError {
    #[inline]
    fn fmt(&self, fmt: &mut fmt::Formatter<'_>) -> fmt::Result {
        fmt.write_str(&self.msg)
    }
}

impl From<ParseError> for CompileError {
    #[inline]
    fn from(e: ParseError) -> Self {
        Self::new(e.to_string(), Span::call_site())
    }
}

impl From<&'static str> for CompileError {
    #[inline]
    fn from(s: &'static str) -> Self {
        Self::new(s, Span::call_site())
    }
}

impl From<String> for CompileError {
    #[inline]
    fn from(s: String) -> Self {
        Self::new(s, Span::call_site())
    }
}

// This is used by the code generator to decide whether a named filter is part of
// Askama or should refer to a local `filters` module. It should contain all the
// filters shipped with Askama, even the optional ones (since optional inclusion
// in the const vector based on features seems impossible right now).
const BUILT_IN_FILTERS: &[&str] = &[
    "abs",
    "capitalize",
    "center",
    "e",
    "escape",
    "filesizeformat",
    "fmt",
    "format",
    "indent",
    "into_f64",
    "into_isize",
    "join",
    "linebreaks",
    "linebreaksbr",
    "paragraphbreaks",
    "lower",
    "lowercase",
    "safe",
    "trim",
    "truncate",
    "upper",
    "uppercase",
    "urlencode",
    "urlencode_strict",
    "wordcount",
    // optional features, reserve the names anyway:
    "json",
    "markdown",
    "yaml",
];<|MERGE_RESOLUTION|>--- conflicted
+++ resolved
@@ -15,12 +15,9 @@
 mod generator;
 use generator::{Generator, MapChain};
 mod heritage;
-<<<<<<< HEAD
 #[cfg(feature = "i18n")]
 mod i18n;
-=======
 use heritage::{Context, Heritage};
->>>>>>> b8697ba2
 mod input;
 use input::{Print, TemplateArgs, TemplateInput};
 
