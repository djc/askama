[package]
name = "askama_derive"
version = "0.12.4"
description = "Procedural macro package for Askama"
homepage = "https://github.com/djc/askama"
repository = "https://github.com/djc/askama"
license = "MIT/Apache-2.0"
workspace = ".."
readme = "README.md"
edition = "2021"
rust-version = "1.65"

[lib]
proc-macro = true

[features]
config = ["serde", "basic-toml"]
humansize = []
i18n = ["fluent-syntax", "fluent-templates", "serde", "basic-toml"]
markdown = []
num-traits = []
serde-json = []
serde-yaml = []
urlencode = []
with-actix-web = []
with-axum = []
with-gotham = []
with-hyper = []
with-mendes = []
with-rocket = []
with-tide = []
with-warp = []

[dependencies]
<<<<<<< HEAD
fluent-syntax = { version = "0.11.0", optional = true, default-features = false }
fluent-templates = { version = "0.8.0", optional = true, default-features = false }
=======
parser = { package = "askama_parser", version = "0.2", path = "../askama_parser" }
>>>>>>> b8697ba2
mime = "0.3"
mime_guess = "2"
proc-macro2 = "1"
quote = "1"
serde = { version = "1.0", optional = true, features = ["derive"] }
syn = "2"
basic-toml = { version = "0.1.1", optional = true }<|MERGE_RESOLUTION|>--- conflicted
+++ resolved
@@ -32,12 +32,9 @@
 with-warp = []
 
 [dependencies]
-<<<<<<< HEAD
 fluent-syntax = { version = "0.11.0", optional = true, default-features = false }
 fluent-templates = { version = "0.8.0", optional = true, default-features = false }
-=======
 parser = { package = "askama_parser", version = "0.2", path = "../askama_parser" }
->>>>>>> b8697ba2
 mime = "0.3"
 mime_guess = "2"
 proc-macro2 = "1"
