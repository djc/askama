--- conflicted
+++ resolved
@@ -21,11 +21,7 @@
 serde_derive = "1.0"
 serde_json = { version = "1.0", optional = true }
 serde_yaml = { version = "0.8", optional = true }
-<<<<<<< HEAD
-toml = "0.4"
+toml = "0.5"
 fluent-bundle = { version = "0.5", optional = true }
 lazy_static = { version = "1.2", optional = true }
-accept-language = { version = "2.0", optional = true }
-=======
-toml = "0.5"
->>>>>>> d1b47f89
+accept-language = { version = "2.0", optional = true }